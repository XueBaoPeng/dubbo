/*
 * Licensed to the Apache Software Foundation (ASF) under one or more
 * contributor license agreements.  See the NOTICE file distributed with
 * this work for additional information regarding copyright ownership.
 * The ASF licenses this file to You under the Apache License, Version 2.0
 * (the "License"); you may not use this file except in compliance with
 * the License.  You may obtain a copy of the License at
 *
 *     http://www.apache.org/licenses/LICENSE-2.0
 *
 * Unless required by applicable law or agreed to in writing, software
 * distributed under the License is distributed on an "AS IS" BASIS,
 * WITHOUT WARRANTIES OR CONDITIONS OF ANY KIND, either express or implied.
 * See the License for the specific language governing permissions and
 * limitations under the License.
 */
package org.apache.dubbo.rpc.cluster.router.tag;

import org.apache.dubbo.common.Constants;
import org.apache.dubbo.common.URL;
import org.apache.dubbo.common.logger.Logger;
import org.apache.dubbo.common.logger.LoggerFactory;
import org.apache.dubbo.common.utils.CollectionUtils;
import org.apache.dubbo.common.utils.StringUtils;
import org.apache.dubbo.configcenter.ConfigChangeEvent;
import org.apache.dubbo.configcenter.ConfigChangeType;
import org.apache.dubbo.configcenter.ConfigurationListener;
import org.apache.dubbo.configcenter.DynamicConfiguration;
import org.apache.dubbo.rpc.Invocation;
import org.apache.dubbo.rpc.Invoker;
import org.apache.dubbo.rpc.RpcException;
import org.apache.dubbo.rpc.cluster.Router;
import org.apache.dubbo.rpc.cluster.RouterChain;
import org.apache.dubbo.rpc.cluster.router.AbstractRouter;
import org.apache.dubbo.rpc.cluster.router.tag.model.TagRouterRule;
import org.apache.dubbo.rpc.cluster.router.tag.model.TagRuleParser;

import java.util.List;
import java.util.Map;
import java.util.function.Predicate;
import java.util.stream.Collectors;

/**
 *
 */
<<<<<<< HEAD
public class TagRouter implements Router {

=======
public class TagRouter extends AbstractRouter implements Comparable<Router>, ConfigurationListener {
    public static final String NAME = "TAG_ROUTER";
    private static final int DEFAULT_PRIORITY = 100;
>>>>>>> 5184416b
    private static final Logger logger = LoggerFactory.getLogger(TagRouter.class);
    private static final String TAGROUTERRULES_DATAID = ".tagrouters"; // acts
    private TagRouterRule tagRouterRule;
    private String application;

    private boolean inited = false;

    public TagRouter(DynamicConfiguration configuration, URL url) {
        super(configuration, url);
    }

    protected TagRouter() {
    }

    @Override
    public synchronized void process(ConfigChangeEvent event) {
        if (logger.isDebugEnabled()) {
            logger.debug("Notification of tag rule, change type is: " + event.getChangeType() + ", raw rule is:\n " + event
                    .getValue());
        }

        try {
            if (event.getChangeType().equals(ConfigChangeType.DELETED)) {
                this.tagRouterRule = null;
            } else {
                this.tagRouterRule = TagRuleParser.parse(event.getValue());
            }

            routerChains.forEach(RouterChain::notifyRuleChanged);

        } catch (Exception e) {
            logger.error("Failed to parse the raw tag router rule and it will not take effect, please check if the rule matches with the template, the raw rule is:\n ", e);
        }
    }

    @Override
    public URL getUrl() {
        return url;
    }

    /**
     *
     * @param invokers
     * @param url
     * @param invocation
     * @param <T>
     * @return
     * @throws RpcException
     */
    @Override
    public <T> List<Invoker<T>> route(List<Invoker<T>> invokers, URL url, Invocation invocation) throws RpcException {
<<<<<<< HEAD
        // filter
        List<Invoker<T>> result = new ArrayList<>();
        try {
            // Dynamic param
            String tag = RpcContext.getContext().getAttachment(Constants.REQUEST_TAG_KEY);
            // Tag request
            if (!StringUtils.isEmpty(tag)) {
                // Select tag invokers first
                for (Invoker<T> invoker : invokers) {
                    if (tag.equals(invoker.getUrl().getParameter(Constants.TAG_KEY))) {
                        result.add(invoker);
                    }
                }
            }
            // If Constants.REQUEST_TAG_KEY unspecified or no invoker be selected, downgrade to normal invokers
            if (result.isEmpty()) {
                for (Invoker<T> invoker : invokers) {
                    if (StringUtils.isEmpty(invoker.getUrl().getParameter(Constants.TAG_KEY))) {
                        result.add(invoker);
                    }
=======
        if (CollectionUtils.isEmpty(invokers)) {
            return invokers;
        }

        if (tagRouterRule == null || !tagRouterRule.isValid() || !tagRouterRule.isEnabled()) {
            // the invokers must have been preRouted by static tag configuration, so this invoker list is just what we want.
            return invokers;
        }

        List<Invoker<T>> result = invokers;
        String tag = StringUtils.isEmpty(invocation.getAttachment(Constants.TAG_KEY)) ? url.getParameter(Constants.TAG_KEY) : invocation.getAttachment(Constants.TAG_KEY);
        // if we are requesting for a Provider with a specific tag
        if (StringUtils.isNotEmpty(tag)) {
            List<String> addresses = tagRouterRule.getTagnameToAddresses().get(tag);
            // filter by dynamic tag group first
            if (CollectionUtils.isNotEmpty(addresses)) {
                result = filterInvoker(invokers, invoker -> addressMatches(invoker.getUrl(), addresses));
                // if result is not null OR it's null but force=true, return result directly
                if (CollectionUtils.isNotEmpty(result) || tagRouterRule.isForce()) {
                    return result;
                }
            } else {
                // dynamic tag group doesn't have any item about the requested app OR it's null after filtered by dynamic tag group but force=false.
                // check static tag
                result = filterInvoker(invokers, invoker -> tag.equals(invoker.getUrl()
                        .getParameter(Constants.TAG_KEY)));
            }
            // If there's no tagged providers that can match the current tagged request. force.tag is set by default to false, which means it will invoke any providers without a tag unless it's explicitly disallowed.
            if (CollectionUtils.isNotEmpty(result) || Boolean.valueOf(invocation.getAttachment(Constants.FORCE_USE_TAG, url.getParameter(Constants.FORCE_USE_TAG, "false")))) {
                return result;
            }
            // FAILOVER: return all Providers without any tags.
            else {
                List<Invoker<T>> tmp = filterInvoker(invokers, invoker -> addressNotMatches(invoker.getUrl(), tagRouterRule
                        .getAddresses()));
                return filterInvoker(tmp, invoker -> StringUtils.isEmpty(invoker.getUrl()
                        .getParameter(Constants.TAG_KEY)));
            }
        } else {
            // List<String> addresses = tagRouterRule.filter(providerApp);
            // return all addresses in dynamic tag group.
            List<String> addresses = tagRouterRule.getAddresses();
            if (CollectionUtils.isNotEmpty(addresses)) {
                result = filterInvoker(invokers, invoker -> addressNotMatches(invoker.getUrl(), addresses));
                // 1. all addresses are in dynamic tag group, return empty list.
                if (CollectionUtils.isEmpty(result)) {
                    return result;
>>>>>>> 5184416b
                }
                // 2. if there are some addresses that are not in any dynamic tag group, continue to filter using the static tag group.
            }
            return filterInvoker(result, invoker -> {
                String localTag = invoker.getUrl().getParameter(Constants.TAG_KEY);
                if (StringUtils.isEmpty(localTag) || !tagRouterRule.getTagNames().contains(localTag)) {
                    return true;
                }
                return false;
            });
        }
    }

    /**
     * This method is reserved for building router cache.
     * Currently, we rely on this method to do the init task since it will get triggered before route() really happens.
     *
     * @param invokers
     * @param url
     * @param invocation
     * @param <T>
     * @return
     * @throws RpcException
     */
    @Override
    public <T> Map<String, List<Invoker<T>>> preRoute(List<Invoker<T>> invokers, URL url, Invocation invocation) throws RpcException {
        if (CollectionUtils.isNotEmpty(invokers)) {
            checkAndInit(invokers.get(0).getUrl());
        }
        return super.preRoute(invokers, url, invocation);
    }

    @Override
    public int getPriority() {
<<<<<<< HEAD
        return priority;
=======
        return DEFAULT_PRIORITY;
    }

    @Override
    public boolean isRuntime() {
        return tagRouterRule != null && tagRouterRule.isRuntime();
//        return false;
    }

    @Override
    public boolean isForce() {
        // FIXME
        return tagRouterRule != null && tagRouterRule.isForce();
    }

    private <T> List<Invoker<T>> filterInvoker(List<Invoker<T>> invokers, Predicate<Invoker<T>> predicate) {
        return invokers.stream()
                .filter(predicate)
                .collect(Collectors.toList());
    }

    private boolean addressMatches(URL url, List<String> addresses) {
        return addresses != null && addresses.contains(url.getAddress());
    }

    private boolean addressNotMatches(URL url, List<String> addresses) {
        return addresses == null || !addresses.contains(url.getAddress());
    }

    public void setApplication(String app) {
        this.application = app;
    }

    private synchronized void checkAndInit(URL url) {
        String providerApplication = url.getParameter(Constants.REMOTE_APPLICATION_KEY);
        if (StringUtils.isEmpty(application) || !providerApplication.equals(application)) {
            setApplication(providerApplication);
            inited = false;
        }

        if (StringUtils.isEmpty(application)) {
            logger.error("TagRouter must getConfig from or subscribe to a specific application, but the application in this TagRouter is not specified.");
            return;
        }

        if (!inited) {
            inited = true;
            String key = application + TAGROUTERRULES_DATAID;
            configuration.addListener(key, this);
            String rawRule = configuration.getConfig(key);
            if (rawRule != null) {
                this.process(new ConfigChangeEvent(key, rawRule));
            }
        }
>>>>>>> 5184416b
    }

}<|MERGE_RESOLUTION|>--- conflicted
+++ resolved
@@ -43,14 +43,9 @@
 /**
  *
  */
-<<<<<<< HEAD
-public class TagRouter implements Router {
-
-=======
 public class TagRouter extends AbstractRouter implements Comparable<Router>, ConfigurationListener {
     public static final String NAME = "TAG_ROUTER";
     private static final int DEFAULT_PRIORITY = 100;
->>>>>>> 5184416b
     private static final Logger logger = LoggerFactory.getLogger(TagRouter.class);
     private static final String TAGROUTERRULES_DATAID = ".tagrouters"; // acts
     private TagRouterRule tagRouterRule;
@@ -102,28 +97,6 @@
      */
     @Override
     public <T> List<Invoker<T>> route(List<Invoker<T>> invokers, URL url, Invocation invocation) throws RpcException {
-<<<<<<< HEAD
-        // filter
-        List<Invoker<T>> result = new ArrayList<>();
-        try {
-            // Dynamic param
-            String tag = RpcContext.getContext().getAttachment(Constants.REQUEST_TAG_KEY);
-            // Tag request
-            if (!StringUtils.isEmpty(tag)) {
-                // Select tag invokers first
-                for (Invoker<T> invoker : invokers) {
-                    if (tag.equals(invoker.getUrl().getParameter(Constants.TAG_KEY))) {
-                        result.add(invoker);
-                    }
-                }
-            }
-            // If Constants.REQUEST_TAG_KEY unspecified or no invoker be selected, downgrade to normal invokers
-            if (result.isEmpty()) {
-                for (Invoker<T> invoker : invokers) {
-                    if (StringUtils.isEmpty(invoker.getUrl().getParameter(Constants.TAG_KEY))) {
-                        result.add(invoker);
-                    }
-=======
         if (CollectionUtils.isEmpty(invokers)) {
             return invokers;
         }
@@ -171,7 +144,6 @@
                 // 1. all addresses are in dynamic tag group, return empty list.
                 if (CollectionUtils.isEmpty(result)) {
                     return result;
->>>>>>> 5184416b
                 }
                 // 2. if there are some addresses that are not in any dynamic tag group, continue to filter using the static tag group.
             }
@@ -206,9 +178,6 @@
 
     @Override
     public int getPriority() {
-<<<<<<< HEAD
-        return priority;
-=======
         return DEFAULT_PRIORITY;
     }
 
@@ -263,7 +232,6 @@
                 this.process(new ConfigChangeEvent(key, rawRule));
             }
         }
->>>>>>> 5184416b
     }
 
 }